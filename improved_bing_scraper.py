--- conflicted
+++ resolved
@@ -18,81 +18,6 @@
         self.results = []
         self.unique_urls = set()
 
-<<<<<<< HEAD
-        # pool of user agents to rotate between retries
-        self.user_agents = [
-            'Mozilla/5.0 (Windows NT 10.0; Win64; x64) AppleWebKit/537.36 (KHTML, like Gecko) Chrome/122.0.0.0 Safari/537.36',
-            'Mozilla/5.0 (Macintosh; Intel Mac OS X 10_15_7) AppleWebKit/537.36 (KHTML, like Gecko) Chrome/122.0.0.0 Safari/537.36',
-            'Mozilla/5.0 (X11; Linux x86_64) AppleWebKit/537.36 (KHTML, like Gecko) Chrome/122.0.0.0 Safari/537.36'
-        ]
-
-        # Enhanced headers to better mimic a real browser
-        self.headers = {
-            'User-Agent': random.choice(self.user_agents),
-            'Accept': 'text/html,application/xhtml+xml,application/xml;q=0.9,image/avif,image/webp,image/apng,*/*;q=0.8,application/signed-exchange;v=b3;q=0.7',
-            'Accept-Language': 'en-US,en;q=0.9',
-            'Accept-Encoding': 'gzip, deflate, br',
-            'DNT': '1',
-            'Connection': 'keep-alive',
-            'Upgrade-Insecure-Requests': '1',
-            'Sec-Fetch-Dest': 'document',
-            'Sec-Fetch-Mode': 'navigate',
-            'Sec-Fetch-Site': 'none',
-            'Sec-Fetch-User': '?1',
-            'sec-ch-ua': '"Not_A Brand";v="8", "Chromium";v="120", "Google Chrome";v="120"',
-            'sec-ch-ua-mobile': '?0',
-            'sec-ch-ua-platform': '"Windows"'
-        }
-        self.session.headers.update(self.headers)
-
-    def enhanced_request_handler(self, url, max_retries=3, backoff_factor=2):
-        """Make HTTP request with retry and backoff logic."""
-        wait_time = backoff_factor
-
-        for attempt in range(1, max_retries + 1):
-            try:
-                # rotate user agent to look less like a bot
-                self.session.headers['User-Agent'] = random.choice(self.user_agents)
-
-                response = self.session.get(url, timeout=30)
-
-                if response.status_code == 429:
-                    print(f"Rate limited (429) when fetching {url} - retry {attempt}/{max_retries} after {wait_time}s")
-                    time.sleep(wait_time)
-                    wait_time *= backoff_factor
-                    continue
-
-                if 500 <= response.status_code < 600:
-                    print(f"Server error {response.status_code} for {url} - retry {attempt}/{max_retries} after {wait_time}s")
-                    time.sleep(wait_time)
-                    wait_time *= backoff_factor
-                    continue
-
-                if 'captcha' in response.text.lower():
-                    print("CAPTCHA detected. Stopping requests.")
-                    return None
-
-                response.raise_for_status()
-                return response
-
-            except requests.exceptions.Timeout:
-                print(f"Timeout on attempt {attempt} for {url} - retrying in {wait_time}s")
-                time.sleep(wait_time)
-                wait_time *= backoff_factor
-            except requests.exceptions.ConnectionError as e:
-                print(f"Connection error on attempt {attempt} for {url}: {e}")
-                self.session = requests.Session()
-                self.session.headers.update(self.headers)
-                time.sleep(wait_time)
-                wait_time *= backoff_factor
-            except requests.RequestException as e:
-                print(f"Request exception on attempt {attempt} for {url}: {e}")
-                time.sleep(wait_time)
-                wait_time *= backoff_factor
-
-        print(f"All retries failed for {url}")
-        return None
-=======
         # List of realistic desktop user agents for Chrome, Firefox, Safari, and Edge
         self.user_agents = [
             # Windows
@@ -161,66 +86,100 @@
         self.session.headers.clear()
         self.session.headers.update(headers)
 
+    def enhanced_request_handler(self, url, max_retries=3, backoff_factor=2):
+        """Make HTTP request with retry and backoff logic."""
+        wait_time = backoff_factor
+
+        for attempt in range(1, max_retries + 1):
+            try:
+                # rotate user agent to look less like a bot
+                self.update_headers()
+                response = self.session.get(url, timeout=30)
+
+                if response.status_code == 429:
+                    print(f"Rate limited (429) when fetching {url} - retry {attempt}/{max_retries} after {wait_time}s")
+                    time.sleep(wait_time)
+                    wait_time *= backoff_factor
+                    continue
+
+                if 500 <= response.status_code < 600:
+                    print(f"Server error {response.status_code} for {url} - retry {attempt}/{max_retries} after {wait_time}s")
+                    time.sleep(wait_time)
+                    wait_time *= backoff_factor
+                    continue
+
+                if 'captcha' in response.text.lower():
+                    print("CAPTCHA detected. Stopping requests.")
+                    return None
+
+                response.raise_for_status()
+                return response
+
+            except requests.exceptions.Timeout:
+                print(f"Timeout on attempt {attempt} for {url} - retrying in {wait_time}s")
+                time.sleep(wait_time)
+                wait_time *= backoff_factor
+            except requests.exceptions.ConnectionError as e:
+                print(f"Connection error on attempt {attempt} for {url}: {e}")
+                self.session = requests.Session()
+                self.session.headers.update(self.session.headers)
+                time.sleep(wait_time)
+                wait_time *= backoff_factor
+            except requests.RequestException as e:
+                print(f"Request exception on attempt {attempt} for {url}: {e}")
+                time.sleep(wait_time)
+                wait_time *= backoff_factor
+
+        print(f"All retries failed for {url}")
+        return None
+
     def get_random_delay(self, min_delay=2, max_delay=5):
         """Generate random delay between requests with slight variance"""
         return random.uniform(min_delay, max_delay) + random.random() * 0.5
->>>>>>> 469fe8f4
-        
+
     def search_bing(self, query, max_pages=10, delay_range=(2, 5)):
-        """Search Bing with proper pagination handling"""
+        """Search Bing with proper pagination handling and robust error handling"""
         print(f"Starting Bing search for: '{query}'")
-        
+
         base_url = "https://www.bing.com/search"
         encoded_query = quote_plus(query)
-        
+
         for page in range(max_pages):
             # Calculate the offset for this page (Bing uses 'first' parameter)
             offset = page * 10  # Bing shows 10 results per page by default
-            
+
             # Build URL with proper pagination
             if page == 0:
                 url = f"{base_url}?q={encoded_query}&FORM=QBRE"
             else:
                 url = f"{base_url}?q={encoded_query}&first={offset}&FORM=PERE"
-            
+
             print(f"\nPage {page + 1}: {url}")
-            
+
             try:
                 # Add some randomness to avoid detection
-<<<<<<< HEAD
-                time.sleep(random.uniform(*delay_range))
-                
-                # Make request using enhanced handler
+                time.sleep(self.get_random_delay(*delay_range))
+
+                # Make request using enhanced handler (with retries, header rotation, etc.)
                 response = self.enhanced_request_handler(url)
                 if not response:
                     print("Failed to retrieve page after retries")
                     break
 
-=======
-                time.sleep(self.get_random_delay(*delay_range))
-
-                # Rotate headers for each request
-                self.update_headers()
-
-                # Make request
-                response = self.session.get(url, timeout=30)
-                response.raise_for_status()
-                
->>>>>>> 469fe8f4
                 print(f"Response status: {response.status_code}")
                 print(f"Response size: {len(response.text)} chars")
-                
+
                 # Parse results
                 soup = BeautifulSoup(response.text, 'html.parser')
-                
+
                 # Find search result items
                 result_items = soup.select('li.b_algo')
                 print(f"Found {len(result_items)} result items")
-                
+
                 if not result_items:
                     print("No more results found, ending search")
                     break
-                
+
                 page_results = []
                 for item in result_items:
                     result = self.extract_result(item, page + 1)
@@ -228,27 +187,27 @@
                         self.unique_urls.add(result['url'])
                         page_results.append(result)
                         self.results.append(result)
-                
+
                 print(f"Extracted {len(page_results)} new unique results")
-                
+
                 # Check if we found any easyapply.co results
                 easyapply_results = [r for r in page_results if 'easyapply.co' in r['url']]
                 if easyapply_results:
                     print(f"Found {len(easyapply_results)} easyapply.co results on this page!")
                     for result in easyapply_results:
                         print(f"  - {result['url']}")
-                
+
                 # Check if this looks like we've hit the end or are getting repeats
                 if not page_results:
                     print("No new unique results on this page, stopping")
                     break
-                    
+
                 # Look for "Next" link to see if more pages are available
                 next_link = soup.select_one('a.sb_pagN')
                 if not next_link and page > 0:
                     print("No 'Next' button found, reached end of results")
                     break
-                    
+
             except requests.RequestException as e:
                 print(f"Request failed on page {page + 1}: {e}")
                 break
@@ -257,7 +216,7 @@
                 import traceback
                 traceback.print_exc()
                 break
-        
+
         return self.results
     
     def extract_result(self, item, page_num):
