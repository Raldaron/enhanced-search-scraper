--- conflicted
+++ resolved
@@ -174,7 +174,6 @@
         return self.results
     
     def extract_result(self, item, page_num):
-<<<<<<< HEAD
         """Extract result information from a search result item.
 
         Tries multiple selectors for robustness across Bing layouts.
@@ -211,6 +210,15 @@
                         enc += '=' * (-len(enc) % 4)
                         decoded = base64.b64decode(enc).decode('utf-8')
                         url = decoded
+                else:
+                    # Also handle other Bing-encoded URLs
+                    query_params = parse_qs(parsed.query)
+                    if 'u' in query_params and query_params['u']:
+                        encoded = query_params['u'][0]
+                        if encoded.startswith('a1'):
+                            encoded = encoded[2:]
+                        encoded += '=' * (len(encoded) % 4)
+                        url = base64.b64decode(encoded).decode('utf-8')
             except Exception as decode_err:
                 print(f"Error decoding tracking url: {decode_err}")
 
@@ -220,42 +228,6 @@
                 desc_element = item.select_one(sel)
                 if desc_element and desc_element.get_text(strip=True):
                     description = desc_element.get_text(strip=True)
-=======
-        """Extract search result data from a BeautifulSoup element with fallbacks."""
-        try:
-            link_element = None
-            for selector in ['h2 a[href]', 'h3 a[href]', 'a[href]']:
-                link_element = item.select_one(selector)
-                if link_element and link_element.get('href'):
-                    break
-
-            if not link_element:
-                return None
-
-            url = link_element.get('href', '').strip()
-            title = link_element.get_text(strip=True)
-
-            if url.startswith('/'):
-                url = 'https://www.bing.com' + url
-
-            try:
-                parsed = urlparse(url)
-                query_params = parse_qs(parsed.query)
-                if 'u' in query_params and query_params['u']:
-                    encoded = query_params['u'][0]
-                    if encoded.startswith('a1'):
-                        encoded = encoded[2:]
-                    encoded += '=' * (len(encoded) % 4)
-                    url = base64.b64decode(encoded).decode('utf-8')
-            except Exception as e:
-                print(f"Error decoding Base64 URL '{url}': {e}")
-
-            description = ''
-            for selector in ['.b_caption p', '.b_snippetBigText', '.b_algoSlug', 'p']:
-                desc_elem = item.select_one(selector)
-                if desc_elem and desc_elem.get_text(strip=True):
-                    description = desc_elem.get_text(strip=True)
->>>>>>> 469fe8f4
                     break
 
             try:
